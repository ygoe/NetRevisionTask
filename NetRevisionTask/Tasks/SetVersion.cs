﻿using Microsoft.Build.Framework;
using MSBuildTask = Microsoft.Build.Utilities.Task;

namespace NetRevisionTask.Tasks
{
	/// <summary>
	/// Implements the SetVersion MSBuild task.
	/// </summary>
	public class SetVersion : MSBuildTask
	{
		#region Private data

		private ILogger logger;

		#endregion Private data

		#region Properties

		/// <summary>
		/// Gets or sets the project directory.
		/// </summary>
		public string ProjectDir { get; set; }

		/// <summary>
		/// Gets or sets a value indicating whether MSBuild generates the assembly info data.
		/// </summary>
		/// <remarks>
		/// If this is true, we can provide the revision number through the <see cref="Version"/>
		/// output parameter. This is the default for the new VS2017 project style. Otherwise, the
		/// AssemblyInfo file needs to be patched and restored like the classic NetRevisionTool
		/// application does.
		/// </remarks>
		public bool GenerateAssemblyInfo { get; set; }

		/// <summary>
		/// Gets or sets the NuGet pack output file names. This is only used to determine whether
		/// we're in the build or pack target.
		/// </summary>
		public string[] NuGetPackOutput { get; set; }

		/// <summary>
		/// Gets or sets the revision format template.
		/// </summary>
		public string RevisionFormat { get; set; }

		/// <summary>
		/// Gets or sets the <see cref="IVcsProvider.Name"/> of the version control system that
		/// needs to be present at build time. No VCS is required if this is empty.
		/// </summary>
		public string RequiredVcs { get; set; }

		/// <summary>
		/// Gets or sets the glob pattern of tag names to match. If empty or "*", all tags are
		/// accepted.
		/// </summary>
		/// <example>
		/// The pattern <code>v[0-9]*</code> matches the common version tag names.
		/// </example>
		public string TagMatch { get; set; }

		/// <summary>
		/// Gets or sets a value indicating whether a leading "v" followed by a digit will be
		/// removed from the tag name.
		/// </summary>
		public bool RemoveTagV { get; set; }

		/// <summary>
		/// Gets or sets a value indicating whether the copyright value should be resolved.
		/// </summary>
		public bool ResolveCopyright { get; set; }

		/// <summary>
		/// Gets or sets a value indicating whether the determined revision ID is printed during the
		/// build with higher importance than normal, so it can be seen more easily.
		/// </summary>
		public bool ShowRevision { get; set; }

		/// <summary>
		/// Gets the value of the build configuration name.
		/// </summary>
		public string ConfigurationName { get; set; }

		/// <summary>
		/// Gets or sets the value of the build configuration RegEx pattern that triggers an error
		/// on match if the repository is modified.
		/// </summary>
		public string ErrorOnModifiedRepoPattern { get; set; }

		#endregion Properties

		#region Task output properties

		/// <summary>
		/// Gets or sets the resolved version string of the version number only.
		/// </summary>
		[Output]
		public string Version { get; set; }

		/// <summary>
		/// Gets or sets the resolved informational version string with additional details.
		/// </summary>
		[Output]
		public string InformationalVersion { get; set; }

		/// <summary>
		/// Gets or sets the resolved copyright string.
		/// </summary>
		[Output]
		public string Copyright { get; set; }

		#endregion Task output properties

		#region Main task execution

		/// <summary>
		/// Executes the task.
		/// </summary>
		/// <returns>true if the execution was successful; otherwise, false.</returns>
		public override bool Execute()
		{
#if NETFULL
			string targetFramework = ".NET Framework";
#else
			string targetFramework = ".NET Standard";
#endif

			logger = new TaskLogger(Log);
			logger.Trace($"NetRevisionTask: SetVersion ({targetFramework})");

<<<<<<< HEAD
			var result = Common.GetVersion(ProjectDir, RequiredVcs, RevisionFormat, TagMatch, RemoveTagV, Copyright ?? "", logger, !GenerateAssemblyInfo,
				ConfigurationName, ErrorOnModifiedRepoPattern);
			if (!result.success)
=======
			bool warnOnMissing = !GenerateAssemblyInfo && (NuGetPackOutput == null || NuGetPackOutput.Length == 0);
			var result = Common.GetVersion(ProjectDir, RequiredVcs, RevisionFormat, TagMatch, RemoveTagV, Copyright ?? "", logger, warnOnMissing);
			if (!result.Success)
>>>>>>> 0657dc83
			{
				return false;
			}
			Version = result.Version;
			InformationalVersion = result.InformationalVersion;
			if (ResolveCopyright)
			{
				Copyright = result.Copyright;
			}

			if (ShowRevision)
			{
				logger.Info($"Version: {Version}");
				if (InformationalVersion != Version)
				{
					logger.Info($"InformationalVersion: {InformationalVersion}");
				}
			}
			else
			{
				logger.Success($"Version: {Version}");
				if (InformationalVersion != Version)
				{
					logger.Success($"InformationalVersion: {InformationalVersion}");
				}
			}
			return true;
		}

		#endregion Main task execution
	}
}
<|MERGE_RESOLUTION|>--- conflicted
+++ resolved
@@ -1,170 +1,165 @@
-﻿using Microsoft.Build.Framework;
-using MSBuildTask = Microsoft.Build.Utilities.Task;
-
-namespace NetRevisionTask.Tasks
-{
-	/// <summary>
-	/// Implements the SetVersion MSBuild task.
-	/// </summary>
-	public class SetVersion : MSBuildTask
-	{
-		#region Private data
-
-		private ILogger logger;
-
-		#endregion Private data
-
-		#region Properties
-
-		/// <summary>
-		/// Gets or sets the project directory.
-		/// </summary>
-		public string ProjectDir { get; set; }
-
-		/// <summary>
-		/// Gets or sets a value indicating whether MSBuild generates the assembly info data.
-		/// </summary>
-		/// <remarks>
-		/// If this is true, we can provide the revision number through the <see cref="Version"/>
-		/// output parameter. This is the default for the new VS2017 project style. Otherwise, the
-		/// AssemblyInfo file needs to be patched and restored like the classic NetRevisionTool
-		/// application does.
-		/// </remarks>
-		public bool GenerateAssemblyInfo { get; set; }
-
-		/// <summary>
-		/// Gets or sets the NuGet pack output file names. This is only used to determine whether
-		/// we're in the build or pack target.
-		/// </summary>
-		public string[] NuGetPackOutput { get; set; }
-
-		/// <summary>
-		/// Gets or sets the revision format template.
-		/// </summary>
-		public string RevisionFormat { get; set; }
-
-		/// <summary>
-		/// Gets or sets the <see cref="IVcsProvider.Name"/> of the version control system that
-		/// needs to be present at build time. No VCS is required if this is empty.
-		/// </summary>
-		public string RequiredVcs { get; set; }
-
-		/// <summary>
-		/// Gets or sets the glob pattern of tag names to match. If empty or "*", all tags are
-		/// accepted.
-		/// </summary>
-		/// <example>
-		/// The pattern <code>v[0-9]*</code> matches the common version tag names.
-		/// </example>
-		public string TagMatch { get; set; }
-
-		/// <summary>
-		/// Gets or sets a value indicating whether a leading "v" followed by a digit will be
-		/// removed from the tag name.
-		/// </summary>
-		public bool RemoveTagV { get; set; }
-
-		/// <summary>
-		/// Gets or sets a value indicating whether the copyright value should be resolved.
-		/// </summary>
-		public bool ResolveCopyright { get; set; }
-
-		/// <summary>
-		/// Gets or sets a value indicating whether the determined revision ID is printed during the
-		/// build with higher importance than normal, so it can be seen more easily.
-		/// </summary>
-		public bool ShowRevision { get; set; }
-
-		/// <summary>
-		/// Gets the value of the build configuration name.
-		/// </summary>
-		public string ConfigurationName { get; set; }
-
-		/// <summary>
-		/// Gets or sets the value of the build configuration RegEx pattern that triggers an error
-		/// on match if the repository is modified.
-		/// </summary>
-		public string ErrorOnModifiedRepoPattern { get; set; }
-
-		#endregion Properties
-
-		#region Task output properties
-
-		/// <summary>
-		/// Gets or sets the resolved version string of the version number only.
-		/// </summary>
-		[Output]
-		public string Version { get; set; }
-
-		/// <summary>
-		/// Gets or sets the resolved informational version string with additional details.
-		/// </summary>
-		[Output]
-		public string InformationalVersion { get; set; }
-
-		/// <summary>
-		/// Gets or sets the resolved copyright string.
-		/// </summary>
-		[Output]
-		public string Copyright { get; set; }
-
-		#endregion Task output properties
-
-		#region Main task execution
-
-		/// <summary>
-		/// Executes the task.
-		/// </summary>
-		/// <returns>true if the execution was successful; otherwise, false.</returns>
-		public override bool Execute()
-		{
-#if NETFULL
-			string targetFramework = ".NET Framework";
-#else
-			string targetFramework = ".NET Standard";
-#endif
-
-			logger = new TaskLogger(Log);
-			logger.Trace($"NetRevisionTask: SetVersion ({targetFramework})");
-
-<<<<<<< HEAD
-			var result = Common.GetVersion(ProjectDir, RequiredVcs, RevisionFormat, TagMatch, RemoveTagV, Copyright ?? "", logger, !GenerateAssemblyInfo,
-				ConfigurationName, ErrorOnModifiedRepoPattern);
-			if (!result.success)
-=======
-			bool warnOnMissing = !GenerateAssemblyInfo && (NuGetPackOutput == null || NuGetPackOutput.Length == 0);
-			var result = Common.GetVersion(ProjectDir, RequiredVcs, RevisionFormat, TagMatch, RemoveTagV, Copyright ?? "", logger, warnOnMissing);
-			if (!result.Success)
->>>>>>> 0657dc83
-			{
-				return false;
-			}
-			Version = result.Version;
-			InformationalVersion = result.InformationalVersion;
-			if (ResolveCopyright)
-			{
-				Copyright = result.Copyright;
-			}
-
-			if (ShowRevision)
-			{
-				logger.Info($"Version: {Version}");
-				if (InformationalVersion != Version)
-				{
-					logger.Info($"InformationalVersion: {InformationalVersion}");
-				}
-			}
-			else
-			{
-				logger.Success($"Version: {Version}");
-				if (InformationalVersion != Version)
-				{
-					logger.Success($"InformationalVersion: {InformationalVersion}");
-				}
-			}
-			return true;
-		}
-
-		#endregion Main task execution
-	}
-}
+﻿using Microsoft.Build.Framework;
+using MSBuildTask = Microsoft.Build.Utilities.Task;
+
+namespace NetRevisionTask.Tasks
+{
+	/// <summary>
+	/// Implements the SetVersion MSBuild task.
+	/// </summary>
+	public class SetVersion : MSBuildTask
+	{
+		#region Private data
+
+		private ILogger logger;
+
+		#endregion Private data
+
+		#region Properties
+
+		/// <summary>
+		/// Gets or sets the project directory.
+		/// </summary>
+		public string ProjectDir { get; set; }
+
+		/// <summary>
+		/// Gets or sets a value indicating whether MSBuild generates the assembly info data.
+		/// </summary>
+		/// <remarks>
+		/// If this is true, we can provide the revision number through the <see cref="Version"/>
+		/// output parameter. This is the default for the new VS2017 project style. Otherwise, the
+		/// AssemblyInfo file needs to be patched and restored like the classic NetRevisionTool
+		/// application does.
+		/// </remarks>
+		public bool GenerateAssemblyInfo { get; set; }
+
+		/// <summary>
+		/// Gets or sets the NuGet pack output file names. This is only used to determine whether
+		/// we're in the build or pack target.
+		/// </summary>
+		public string[] NuGetPackOutput { get; set; }
+
+		/// <summary>
+		/// Gets or sets the revision format template.
+		/// </summary>
+		public string RevisionFormat { get; set; }
+
+		/// <summary>
+		/// Gets or sets the <see cref="IVcsProvider.Name"/> of the version control system that
+		/// needs to be present at build time. No VCS is required if this is empty.
+		/// </summary>
+		public string RequiredVcs { get; set; }
+
+		/// <summary>
+		/// Gets or sets the glob pattern of tag names to match. If empty or "*", all tags are
+		/// accepted.
+		/// </summary>
+		/// <example>
+		/// The pattern <code>v[0-9]*</code> matches the common version tag names.
+		/// </example>
+		public string TagMatch { get; set; }
+
+		/// <summary>
+		/// Gets or sets a value indicating whether a leading "v" followed by a digit will be
+		/// removed from the tag name.
+		/// </summary>
+		public bool RemoveTagV { get; set; }
+
+		/// <summary>
+		/// Gets or sets a value indicating whether the copyright value should be resolved.
+		/// </summary>
+		public bool ResolveCopyright { get; set; }
+
+		/// <summary>
+		/// Gets or sets a value indicating whether the determined revision ID is printed during the
+		/// build with higher importance than normal, so it can be seen more easily.
+		/// </summary>
+		public bool ShowRevision { get; set; }
+
+		/// <summary>
+		/// Gets the value of the build configuration name.
+		/// </summary>
+		public string ConfigurationName { get; set; }
+
+		/// <summary>
+		/// Gets or sets the value of the build configuration RegEx pattern that triggers an error
+		/// on match if the repository is modified.
+		/// </summary>
+		public string ErrorOnModifiedRepoPattern { get; set; }
+
+		#endregion Properties
+
+		#region Task output properties
+
+		/// <summary>
+		/// Gets or sets the resolved version string of the version number only.
+		/// </summary>
+		[Output]
+		public string Version { get; set; }
+
+		/// <summary>
+		/// Gets or sets the resolved informational version string with additional details.
+		/// </summary>
+		[Output]
+		public string InformationalVersion { get; set; }
+
+		/// <summary>
+		/// Gets or sets the resolved copyright string.
+		/// </summary>
+		[Output]
+		public string Copyright { get; set; }
+
+		#endregion Task output properties
+
+		#region Main task execution
+
+		/// <summary>
+		/// Executes the task.
+		/// </summary>
+		/// <returns>true if the execution was successful; otherwise, false.</returns>
+		public override bool Execute()
+		{
+#if NETFULL
+			string targetFramework = ".NET Framework";
+#else
+			string targetFramework = ".NET Standard";
+#endif
+
+			logger = new TaskLogger(Log);
+			logger.Trace($"NetRevisionTask: SetVersion ({targetFramework})");
+
+			bool warnOnMissing = !GenerateAssemblyInfo && (NuGetPackOutput == null || NuGetPackOutput.Length == 0);
+			var result = Common.GetVersion(ProjectDir, RequiredVcs, RevisionFormat, TagMatch, RemoveTagV, Copyright ?? "", logger, warnOnMissing,
+				ConfigurationName, ErrorOnModifiedRepoPattern);
+			if (!result.Success)
+			{
+				return false;
+			}
+			Version = result.Version;
+			InformationalVersion = result.InformationalVersion;
+			if (ResolveCopyright)
+			{
+				Copyright = result.Copyright;
+			}
+
+			if (ShowRevision)
+			{
+				logger.Info($"Version: {Version}");
+				if (InformationalVersion != Version)
+				{
+					logger.Info($"InformationalVersion: {InformationalVersion}");
+				}
+			}
+			else
+			{
+				logger.Success($"Version: {Version}");
+				if (InformationalVersion != Version)
+				{
+					logger.Success($"InformationalVersion: {InformationalVersion}");
+				}
+			}
+			return true;
+		}
+
+		#endregion Main task execution
+	}
+}